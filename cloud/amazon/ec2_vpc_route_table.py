--- conflicted
+++ resolved
@@ -40,15 +40,7 @@
     default: null
   routes:
     description:
-<<<<<<< HEAD
-      - "List of routes in the route table.
-        Routes are specified as dicts containing the keys 'dest' and one of 'gateway_id',
-        'instance_id', 'interface_id', or 'vpc_peering_connection_id'.
-        If 'gateway_id' is specified, you can refer to the VPC's IGW by using the value 'igw'. Routes are required for present states."
-    required: false
-    default: None
-=======
-      - "List of routes in the route table. Routes are specified as dicts containing the keys 'dest' and one of 'gateway_id', 'instance_id', 'interface_id', or 'vpc_peering_connection_id'. If 'gateway_id' is specified, you can refer to the VPC's IGW by using the value 'igw'."
+      - "List of routes in the route table. Routes are specified as dicts containing the keys 'dest' and one of 'gateway_id', 'instance_id', 'interface_id', or 'vpc_peering_connection_id'. If 'gateway_id' is specified, you can refer to the VPC's IGW by using the value 'igw'. Routes are required for present states."
     required: true
   append_routes:
     version_added: "2.1"
@@ -56,7 +48,6 @@
       - If set to true, routes will not be deleted from the route table; only specified routes that are missing will be created.
     required: false
     default: false
->>>>>>> ddb55470
   state:
     description:
       - "Create or destroy the VPC route table"
@@ -344,20 +335,15 @@
     # correct than checking whether the route uses a propagating VGW.
     # The current logic will leave non-propagated routes using propagating
     # VGWs in place.
-<<<<<<< HEAD
     routes_to_delete = []
-    for r in routes_to_match:
-        if r.gateway_id:
-            if r.gateway_id != 'local' and not r.gateway_id.startswith('vpce-'):
-                if not propagating_vgw_ids or r.gateway_id not in propagating_vgw_ids:
-                    routes_to_delete.append(r)
-        else:
-            routes_to_delete.append(r)
-=======
-    routes_to_delete = [r for r in routes_to_match
-                        if r.gateway_id != 'local'
-                        and r.gateway_id not in propagating_vgw_ids] if not append_only else []
->>>>>>> ddb55470
+    if not append_only:
+        for r in routes_to_match:
+            if r.gateway_id:
+                if r.gateway_id != 'local' and not r.gateway_id.startswith('vpce-'):
+                    if not propagating_vgw_ids or r.gateway_id not in propagating_vgw_ids:
+                        routes_to_delete.append(r)
+            else:
+                routes_to_delete.append(r)
 
     changed = bool(routes_to_delete or route_specs_to_create)
     if changed:
